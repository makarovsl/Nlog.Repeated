--- conflicted
+++ resolved
@@ -24,7 +24,10 @@
 using System.Net.Security;
 using System.Net.Sockets;
 using System.Reflection;
+using System.Runtime.CompilerServices;
 using System.Text;
+using NLog.Common;
+using NLog.Layouts;
 
 // ReSharper disable UnusedMember.Global
 // ReSharper disable MemberCanBePrivate.Global
@@ -34,65 +37,29 @@
 namespace NLog.Targets
 // ReSharper restore CheckNamespace
 {
-<<<<<<< HEAD
-    using System;
-    using System.Linq;
-    using System.Text;
-    using System.Reflection;
-    using System.Net;
-    using System.Net.Sockets;
-    using System.Globalization;
-    using System.Net.Security;
-    using System.Collections.Generic;
-    using Layouts;
-    using Common;
-
-    /// <summary>
-    /// This class enables logging to a unix-style syslog server using NLog.
-    /// </summary>
+    /// <summary>This class enables logging to a unix-style syslog server using NLog</summary>
     [Target("Syslog")]
     public class Syslog : TargetWithLayout
     {
         private const string NilValue = "-";
         private static readonly CultureInfo _usCulture = new CultureInfo("en-US");
         private static readonly byte[] _bom = { 0xEF, 0xBB, 0xBF };
-
-
-        /// <summary>
-        /// Gets or sets the IP Address or Host name of your Syslog server
-        /// </summary>
-=======
-    /// <summary>This class enables logging to a unix-style syslog server using NLog</summary>
-    [Target("Syslog")]
-    public class Syslog : TargetWithLayout
-    {
+        private static readonly char[] _lineSeps = { '\r', '\n' };
+
         /// <summary>Gets or sets the IP Address or Host name of your Syslog server</summary>
->>>>>>> bfec4039
         public string SyslogServer { get; set; }
 
         /// <summary>Gets or sets the port number syslog is running on (usually 514)</summary>
         public int Port { get; set; }
 
-<<<<<<< HEAD
-        /// <summary>
-        /// Gets or sets the name of the application that will show up in the syslog log
-        /// </summary>
+        /// <summary>Gets or sets the name of the application that will show up in the syslog log</summary>
         public Layout Sender { get; set; }
-
-        /// <summary>
-        /// Gets or sets the machine name hosting syslog
-        /// </summary>
-        public Layout MachineName { get; set; }
-=======
-        /// <summary>Gets or sets the name of the application that will show up in the syslog log</summary>
-        public string Sender { get; set; }
 
         /// <summary>Gets or sets the timestamp format</summary>
         public string TimestampFormat { get; set; }
 
         /// <summary>Gets or sets the machine name hosting syslog</summary>
-        public string MachineName { get; set; }
->>>>>>> bfec4039
+        public Layout MachineName { get; set; }
 
         /// <summary>Gets or sets the syslog facility name to transmit message from (e.g. local0 or local7)</summary>
         public SyslogFacility Facility { get; set; }
@@ -106,86 +73,25 @@
         /// <summary>If set, split message by newlines and send as separate messages</summary>
         public bool SplitNewlines { get; set; }
 
-<<<<<<< HEAD
-        /// <summary>
-        /// RFC number for syslog protocol
-        /// </summary>
+        /// <summary>RFC number for syslog protocol</summary> 
         public RfcNumber Rfc { get; set; }
 
         #region RFC 5424 members
 
-        /// <summary>
-        /// Syslog protocol version for RFC 5424
-        /// </summary>
-        private byte ProtocolVersion { get; set; }
-
-        /// <summary>
-        /// Layout for PROCID protocol field
-        /// </summary>
+        /// <summary>Syslog protocol version for RFC 5424</summary>
+        private byte ProtocolVersion { get; }
+
+        /// <summary>Layout for PROCID protocol field</summary>
         public Layout ProcId { get; set; }
 
-        /// <summary>
-        /// Layout for MSGID protocol field
-        /// </summary>
+        /// <summary>Layout for MSGID protocol field</summary>
         public Layout MsgId { get; set; }
 
-        /// <summary>
-        /// Layout for STRUCTURED-DATA protocol field
-        /// </summary>
+        /// <summary>Layout for STRUCTURED-DATA protocol field</summary>
         public Layout StructuredData { get; set; }
 
         #endregion
 
-        /// <summary>
-        /// Initializes a new instance of the Syslog class
-        /// </summary>
-        public Syslog()
-        {
-            // Sensible defaults...
-            this.SyslogServer = "127.0.0.1";
-            this.Port = 514;
-            this.Sender = Assembly.GetCallingAssembly().GetName().Name;
-            this.Facility = SyslogFacility.Local1;
-            this.Protocol = ProtocolType.Udp;
-            this.MachineName = Dns.GetHostName();
-            this.SplitNewlines = true;
-            this.Rfc = RfcNumber.Rfc3164;
-
-            //Defaults for rfc 5424
-            this.ProtocolVersion = 1;
-            this.ProcId = NilValue;
-            this.MsgId = NilValue;
-            this.StructuredData = NilValue;
-        }
-
-        /// <summary>
-        /// Writes single event.
-        /// No need to override sync version of Write(LogEventInfo) because it is called only from async version.
-        /// </summary>
-        /// <param name="logEvent">The NLog.AsyncLogEventInfo</param>
-        protected override void Write(AsyncLogEventInfo logEvent)
-        {
-            SendEventsBatch(new[] { logEvent });
-        }
-
-        /// <summary>
-        /// Writes array of events
-        /// </summary>
-        /// <param name="logEvents">The array of NLog.AsyncLogEventInfo</param>
-        protected override void Write(AsyncLogEventInfo[] logEvents)
-        {
-            var sw = System.Diagnostics.Stopwatch.StartNew();
-            SendEventsBatch(logEvents);
-            sw.Stop();
-            System.Diagnostics.Debug.WriteLine("Elapsed {0} ms", sw.Elapsed.TotalMilliseconds);
-        }
-
-        /// <summary>
-        /// Sends array of events to syslog server
-        /// </summary>
-        /// <param name="logEvents">The array of NLog.AsyncLogEventInfo</param>
-        private void SendEventsBatch(AsyncLogEventInfo[] logEvents)
-=======
         /// <summary>Initializes a new instance of the Syslog class</summary>
         public Syslog()
         {
@@ -197,72 +103,45 @@
             TimestampFormat = "MMM dd HH:mm:ss";
             MachineName = Dns.GetHostName();
             SplitNewlines = true;
-        }
-
-        /// <summary>This is where we hook into NLog, by overriding the Write method</summary>
-        /// <param name="logEvent">The NLog.LogEventInfo</param>
-        protected override void Write(LogEventInfo logEvent)
-        {
-            FormatMessageLines(logEvent)
-                .Select(line => BuildSyslogMessage(Facility, (SyslogSeverity)logEvent.Level, DateTime.Now, Sender, line))
-                .ToList()
-                .ForEach(message => SendMessage(SyslogServer, Port, message, Protocol, Ssl));
-        }
-
-        /// <summary>Renders message lines</summary>
-        /// <param name="logEvent">The NLog.LogEventInfo</param>
-        private IEnumerable<string> FormatMessageLines(LogEventInfo logEvent)
-        {
-            var msg = Layout.Render(logEvent);
-            return SplitNewlines ? msg.Split(new[] { '\r', '\n' }, StringSplitOptions.RemoveEmptyEntries) : new[] { msg };
-        }
-
-        /// <summary>Builds a syslog-compatible message using the information we have available</summary>
-        /// <param name="facility">Syslog facility to transmit message from</param>
-        /// <param name="severity">Syslog severity level</param>
-        /// <param name="dateTime">Timestamp for log message</param>
-        /// <param name="sender">Name of the subsystem sending the message</param>
-        /// <param name="body">Message text</param>
-        /// <returns>Byte array containing formatted syslog message</returns>
-        private byte[] BuildSyslogMessage(SyslogFacility facility, SyslogSeverity severity, DateTime dateTime, string sender, string body)
-        {
-            var prival = CalculatePriorityValue(facility, severity).ToString(CultureInfo.InvariantCulture);
-            var timestamp = dateTime.ToString(TimestampFormat, CultureInfo.GetCultureInfo("en-US"));
-
-            return Encoding.ASCII.GetBytes($"<{prival}>{timestamp} {MachineName} {sender}: {body}{Environment.NewLine}");
-        }
-
-        /// <summary>Calculates syslog PRIVAL</summary>
-        /// <param name="facility">Syslog facility to transmit message from</param>
-        /// <param name="severity">Syslog severity level</param>
-        /// <returns>Byte array containing formatted syslog message</returns>
-        private static int CalculatePriorityValue(SyslogFacility facility, SyslogSeverity severity)
-        {
-            return (int)facility * 8 + (int)severity;
-        }
-
-        /// <summary>Performs the actual network part of sending a message</summary>
-        /// <param name="logServer">The syslog server's host name or IP address</param>
-        /// <param name="port">The UDP port that syslog is running on</param>
-        /// <param name="msg">The syslog formatted message ready to transmit</param>
-        /// <param name="protocol">The syslog server protocol (TCP/UDP)</param>
-        /// <param name="useSsl">Specify if SSL should be used</param>
-        private static void SendMessage(string logServer, int port, byte[] msg, ProtocolType protocol, bool useSsl = false)
->>>>>>> bfec4039
+            Rfc = RfcNumber.Rfc3164;
+
+            //Defaults for rfc 5424
+            ProtocolVersion = 1;
+            ProcId = NilValue;
+            MsgId = NilValue;
+            StructuredData = NilValue;
+        }
+
+        /// <summary>
+        /// Writes single event.
+        /// No need to override sync version of Write(LogEventInfo) because it is called only from async version.
+        /// </summary>
+        /// <param name="logEvent">The NLog.AsyncLogEventInfo</param>
+        protected override void Write(AsyncLogEventInfo logEvent)
+        {
+            SendEventsBatch(logEvent);
+        }
+
+        /// <summary>Writes array of events</summary>
+        /// <param name="logEvents">The array of NLog.AsyncLogEventInfo</param>
+        protected override void Write(AsyncLogEventInfo[] logEvents)
+        {
+            SendEventsBatch(logEvents);
+        }
+
+        /// <summary>Sends array of events to syslog server</summary>
+        /// <param name="logEvents">The array of NLog.AsyncLogEventInfo</param>
+        private void SendEventsBatch(params AsyncLogEventInfo[] logEvents)
         {
             var logServerIp = Dns.GetHostAddresses(SyslogServer).FirstOrDefault();
             if (logServerIp == null)
+            {
                 return;
-<<<<<<< HEAD
-            }
-=======
-
->>>>>>> bfec4039
+            }
             var ipAddress = logServerIp.ToString();
             switch (Protocol)
             {
                 case ProtocolType.Udp:
-<<<<<<< HEAD
                     using (var udp = new UdpClient(ipAddress, Port))
                     {
                         ProcessAndSendEvents(logEvents, messageData => udp.Send(messageData, messageData.Length));
@@ -293,9 +172,7 @@
             }
         }
 
-        /// <summary>
-        /// Processes array of events and sends messages bytes using
-        /// </summary>
+        /// <summary>Processes array of events and sends messages bytes using action</summary>
         /// <param name="logEvents">The array of NLog.AsyncLogEventInfo</param>
         /// <param name="messageSendAction">Implementation of send data method</param>
         void ProcessAndSendEvents(AsyncLogEventInfo[] logEvents, Action<byte[]> messageSendAction)
@@ -303,56 +180,17 @@
             foreach (var asyncLogEvent in logEvents)
             {
                 var logEvent = asyncLogEvent.LogEvent;
-                var formattedMessageLines = this.GetFormattedMessageLines(logEvent);
-                var severity = GetSyslogSeverity(logEvent.Level);
+                var formattedMessageLines = FormatMessageLines(logEvent);
+                var severity = (SyslogSeverity)logEvent.Level;
                 foreach (var formattedMessageLine in formattedMessageLines)
                 {
-                    var message = this.BuildSyslogMessage(logEvent, this.Facility, severity, formattedMessageLine);
+                    var message = BuildSyslogMessage(logEvent, Facility, severity, formattedMessageLine);
                     messageSendAction(message);
                 }
             }
         }
 
-        private IEnumerable<string> GetFormattedMessageLines(LogEventInfo logEvent)
-        {
-            var msg = this.Layout.Render(logEvent);
-            return this.SplitNewlines ? msg.Split(new[] { '\r', '\n' }, StringSplitOptions.RemoveEmptyEntries) : new[] { msg };
-        }
-
-        /// <summary>
-        /// Mapping between NLog levels and syslog severity levels as they are not exactly one to one. 
-        /// </summary>
-        /// <param name="logLevel">NLog log level to translate</param>
-        /// <returns>SyslogSeverity which corresponds to the NLog level. </returns>
-        private static SyslogSeverity GetSyslogSeverity(LogLevel logLevel)
-=======
-                    SendUdpMessage(port, msg, ipAddress);
-                    break;
-                case ProtocolType.Tcp:
-                    SendTcpMessage(logServer, port, msg, useSsl, ipAddress);
-                    break;
-                default:
-                    throw new NLogConfigurationException($"Protocol '{protocol}' is not supported");
-            }
-        }
-
-        /// <summary>Performs the actual network part of sending a message with the UDP protocol</summary>
-        /// <param name="port">The TCP port that syslog is running on</param>
-        /// <param name="msg">The syslog formatted message ready to transmit</param>
-        /// <param name="ipAddress">The syslog server's IP address</param>
-        private static void SendUdpMessage(int port, byte[] msg, string ipAddress)
->>>>>>> bfec4039
-        {
-            using (var udp = new UdpClient(ipAddress, port))
-            {
-                udp.Send(msg, msg.Length);
-            }
-        }
-
-<<<<<<< HEAD
-        /// <summary>
-        /// Builds a syslog-compatible message using the information we have available. 
-        /// </summary>
+        /// <summary>Builds a syslog-compatible message using the information we have available</summary>
         /// <param name="logEvent">The NLog.LogEventInfo</param>
         /// <param name="facility">Syslog Facility to transmit message from</param>
         /// <param name="priority">Syslog severity level</param>
@@ -363,113 +201,87 @@
             switch (Rfc)
             {
                 case RfcNumber.Rfc5424:
-                    return this.BuildSyslogMessage5424(logEvent, facility, priority, body);
+                    return BuildSyslogMessage5424(logEvent, facility, priority, body);
                 default:
-                    return this.BuildSyslogMessage3164(logEvent, facility, priority, body);
-            }
-        }
-
-        /// <summary>
-        /// Builds rfc-3164 compatible message
-        /// </summary>
-        /// <param name="logEvent">The NLog.LogEventInfo</param>
-        /// <param name="facility">Syslog Facility to transmit message from/param>
-        /// <param name="priority">Syslog severity level</param>
-        /// <param name="body">Message text/param>
-        /// <returns>Byte array containing formatted syslog message</returns>
-        private byte[] BuildSyslogMessage3164(LogEventInfo logEvent, SyslogFacility facility, SyslogSeverity priority, string body)
+                    return BuildSyslogMessage3164(logEvent, facility, priority, body);
+            }
+        }
+
+        /// <summary>Builds rfc-3164 compatible message</summary>
+        /// <param name="logEvent">The NLog.LogEventInfo</param>
+        /// <param name="facility">Syslog Facility to transmit message from</param>
+        /// <param name="severity">Syslog severity level</param>
+        /// <param name="body">Message text</param>
+        /// <returns>Byte array containing formatted syslog message</returns>
+        private byte[] BuildSyslogMessage3164(LogEventInfo logEvent, SyslogFacility facility, SyslogSeverity severity, string body)
         {
             // Calculate PRI field
-            var calculatedPriority = (int)facility * 8 + (int)priority;
-            var pri = "<" + calculatedPriority.ToString(CultureInfo.InvariantCulture) + ">";
-
-            var time = logEvent.TimeStamp.ToLocalTime().ToString("MMM dd HH:mm:ss ", _usCulture);
-
+            var priority = CalculatePriorityValue(facility, severity).ToString(CultureInfo.InvariantCulture);
+            var time = logEvent.TimeStamp.ToLocalTime().ToString(TimestampFormat, _usCulture);
             // Get sender machine name
-            var machine = this.MachineName.Render(logEvent) + " ";
-
-            var sender = this.Sender.Render(logEvent) + ": ";
-
-            string[] strParams = { pri, time, machine, sender, body, Environment.NewLine };
-            return Encoding.ASCII.GetBytes(string.Concat(strParams));
-=======
-        /// <summary>Performs the actual network part of sending a message with the TCP protocol</summary>
-        /// <param name="logServer">The syslog server's host name or IP address</param>
-        /// <param name="port">The UDP port that syslog is running on</param>
-        /// <param name="msg">The syslog formatted message ready to transmit</param>
-        /// <param name="useSsl">Specify if SSL should be used</param>
-        /// <param name="ipAddress">The syslog server's IP address</param>
-        private static void SendTcpMessage(string logServer, int port, byte[] msg, bool useSsl, string ipAddress)
-        {
-            using (var tcp = new TcpClient(ipAddress, port))
-            {
-                // Disposition of tcp also disposes stream
-                var stream = tcp.GetStream();
-                if (useSsl)
-                {
-                    // Leave stream open so that we don't double dispose
-                    using (var sslStream = new SslStream(stream, true))
-                    {
-                        sslStream.AuthenticateAsClient(logServer);
-                        sslStream.Write(msg, 0, msg.Length);
-                    }
-                }
-                else
-                {
-                    stream.Write(msg, 0, msg.Length);
-                }
-            }
->>>>>>> bfec4039
-        }
-
-        /// <summary>
-        /// Builds rfc-5424 compatible message
-        /// </summary>
-        /// <param name="logEvent">The NLog.LogEventInfo</param>
-        /// <param name="facility">Syslog Facility to transmit message from/param>
-        /// <param name="priority">Syslog severity level</param>
-        /// <param name="body">Message text/param>
-        /// <returns>Byte array containing formatted syslog message</returns>
-        private byte[] BuildSyslogMessage5424(LogEventInfo logEvent, SyslogFacility facility, SyslogSeverity priority, string body)
+            var machine = MachineName.Render(logEvent);
+            // Get sender
+            var sender = Sender.Render(logEvent);
+
+            return Encoding.ASCII.GetBytes($"<{priority}>{time} {machine} {sender}: {body}{Environment.NewLine}");
+        }
+
+        /// <summary>Builds rfc-5424 compatible message</summary>
+        /// <param name="logEvent">The NLog.LogEventInfo</param>
+        /// <param name="facility">Syslog Facility to transmit message from</param>
+        /// <param name="severity">Syslog severity level</param>
+        /// <param name="body">Message text</param>
+        /// <returns>Byte array containing formatted syslog message</returns>
+        private byte[] BuildSyslogMessage5424(LogEventInfo logEvent, SyslogFacility facility, SyslogSeverity severity, string body)
         {
             // Calculate PRI field
-            var calculatedPriority = (int)facility * 8 + (int)priority;
-            var pri = "<" + calculatedPriority.ToString(CultureInfo.InvariantCulture) + ">";
-            var version = this.ProtocolVersion.ToString(CultureInfo.InvariantCulture);
+            var priority = CalculatePriorityValue(facility, severity).ToString(CultureInfo.InvariantCulture);
+            var version = ProtocolVersion.ToString(CultureInfo.InvariantCulture);
             var time = logEvent.TimeStamp.ToString("o");
             // Get sender machine name
-            var machine = this.MachineName.Render(logEvent);
-            if (machine.Length > 255)
-            {
-                machine = machine.Substring(0, 255);
-            }
-            var sender = this.Sender.Render(logEvent);
-            if (sender.Length > 48)
-            {
-                sender = sender.Substring(0, 48);
-            }
-            var procId = this.ProcId.Render(logEvent);
-            if (procId.Length > 128)
-            {
-                procId = procId.Substring(0, 128);
-            }
-            var msgId = this.MsgId.Render(logEvent);
-            if (msgId.Length > 32)
-            {
-                msgId = msgId.Substring(0, 32);
-            }
-
-            var headerData = Encoding.ASCII.GetBytes(string.Concat(pri, version, " ", time, " ", machine, " ", sender, " ", procId, " ", msgId, " "));
-            var structuredData = Encoding.UTF8.GetBytes(this.StructuredData.Render(logEvent) + " ");
+            var machine = Left(MachineName.Render(logEvent), 255);
+            var sender = Left(Sender.Render(logEvent), 48);
+            var procId = Left(ProcId.Render(logEvent), 128);
+            var msgId = Left(MsgId.Render(logEvent), 32);
+
+            var headerData = Encoding.ASCII.GetBytes($"<{priority}>{version} {time} {machine} {sender} {procId} {msgId} ");
+            var structuredData = Encoding.UTF8.GetBytes(StructuredData.Render(logEvent) + " ");
             var messageData = Encoding.UTF8.GetBytes(body);
 
-            var allData = new List<byte>();
+            var allData = new List<byte>(headerData.Length + structuredData.Length + _bom.Length + messageData.Length);
             allData.AddRange(headerData);
             allData.AddRange(structuredData);
             allData.AddRange(_bom);
             allData.AddRange(messageData);
-
             return allData.ToArray();
+        }
+
+        /// <summary>Gets at most length first symbols</summary>
+        /// <param name="value">Source string</param>
+        /// <param name="length">Maximum symbols count</param>
+        /// <returns>String that contains at most length symbols</returns>
+        [MethodImpl(MethodImplOptions.AggressiveInlining)]
+        private static string Left(string value, int length)
+        {
+            return value.Length <= length ? value : value.Substring(0, length);
+        }
+
+        /// <summary>Renders message lines</summary>
+        /// <param name="logEvent">The NLog.LogEventInfo</param>
+        private IEnumerable<string> FormatMessageLines(LogEventInfo logEvent)
+        {
+            var msg = Layout.Render(logEvent);
+            return SplitNewlines ? msg.Split(_lineSeps, StringSplitOptions.RemoveEmptyEntries) : new[] { msg };
+        }
+
+        /// <summary>Calculates syslog PRIVAL</summary>
+        /// <param name="facility">Syslog facility to transmit message from</param>
+        /// <param name="severity">Syslog severity level</param>
+        /// <returns>Byte array containing formatted syslog message</returns>
+        [MethodImpl(MethodImplOptions.AggressiveInlining)]
+        private static int CalculatePriorityValue(SyslogFacility facility, SyslogSeverity severity)
+        {
+            return (int)facility * 8 + (int)severity;
         }
     }
 }